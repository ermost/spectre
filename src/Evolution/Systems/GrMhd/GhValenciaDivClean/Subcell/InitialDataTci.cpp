--- conflicted
+++ resolved
@@ -20,26 +20,20 @@
         gr::Tags::SpacetimeMetric<3, Frame::Inertial, DataVector>,
         GeneralizedHarmonic::Tags::Pi<3, Frame::Inertial>,
         GeneralizedHarmonic::Tags::Phi<3, Frame::Inertial>,
-<<<<<<< HEAD
         ValenciaDivClean::Tags::TildeD, ValenciaDivClean::Tags::TildeYe,
         ValenciaDivClean::Tags::TildeTau, ValenciaDivClean::Tags::TildeS<>,
         ValenciaDivClean::Tags::TildeB<>, ValenciaDivClean::Tags::TildePhi>>&
         dg_vars,
-    const Variables<tmpl::list<
-        Inactive<gr::Tags::SpacetimeMetric<3, Frame::Inertial, DataVector>>,
-        Inactive<GeneralizedHarmonic::Tags::Pi<3, Frame::Inertial>>,
-        Inactive<GeneralizedHarmonic::Tags::Phi<3, Frame::Inertial>>,
-        Inactive<ValenciaDivClean::Tags::TildeD>,
-        Inactive<ValenciaDivClean::Tags::TildeYe>,
-        Inactive<ValenciaDivClean::Tags::TildeTau>,
-        Inactive<ValenciaDivClean::Tags::TildeS<>>,
-        Inactive<ValenciaDivClean::Tags::TildeB<>>,
-        Inactive<ValenciaDivClean::Tags::TildePhi>>>& subcell_vars,
-=======
-        ValenciaDivClean::Tags::TildeD, ValenciaDivClean::Tags::TildeTau,
-        ValenciaDivClean::Tags::TildeS<>, ValenciaDivClean::Tags::TildeB<>,
-        ValenciaDivClean::Tags::TildePhi>>& dg_vars,
->>>>>>> 4296c080
+//   const Variables<tmpl::list<
+//       Inactive<gr::Tags::SpacetimeMetric<3, Frame::Inertial, DataVector>>,
+//       Inactive<GeneralizedHarmonic::Tags::Pi<3, Frame::Inertial>>,
+//       Inactive<GeneralizedHarmonic::Tags::Phi<3, Frame::Inertial>>,
+//       Inactive<ValenciaDivClean::Tags::TildeD>,
+//       Inactive<ValenciaDivClean::Tags::TildeYe>,
+//       Inactive<ValenciaDivClean::Tags::TildeTau>,
+//       Inactive<ValenciaDivClean::Tags::TildeS<>>,
+//       Inactive<ValenciaDivClean::Tags::TildeB<>>,
+//       Inactive<ValenciaDivClean::Tags::TildePhi>>>& subcell_vars,
     const double rdmp_delta0, const double rdmp_epsilon,
     const double persson_exponent, const Mesh<3>& dg_mesh,
     const Mesh<3>& subcell_mesh,
@@ -50,31 +44,18 @@
       dg_vars, dg_mesh, subcell_mesh.extents());
   const Scalar<DataVector> subcell_tilde_b_magnitude =
       magnitude(get<ValenciaDivClean::Tags::TildeB<>>(subcell_vars));
-<<<<<<< HEAD
-  return ValenciaDivClean::subcell::detail::initial_data_tci_work(
-             get<ValenciaDivClean::Tags::TildeD>(dg_vars),
-             get<ValenciaDivClean::Tags::TildeYe>(dg_vars),
-             get<ValenciaDivClean::Tags::TildeTau>(dg_vars),
-             dg_tilde_b_magnitude,
-             get<Inactive<ValenciaDivClean::Tags::TildeD>>(subcell_vars),
-             get<Inactive<ValenciaDivClean::Tags::TildeYe>>(subcell_vars),
-             get<Inactive<ValenciaDivClean::Tags::TildeTau>>(subcell_vars),
-             get<ValenciaDivClean::Tags::TildeB<>>(dg_vars), persson_exponent,
-             dg_mesh, tci_options) or
-         evolution::dg::subcell::two_mesh_rdmp_tci(dg_vars, subcell_vars,
-                                                   rdmp_delta0, rdmp_epsilon);
-=======
 
   auto result = grmhd::ValenciaDivClean::subcell::detail::initial_data_tci_work(
       get<ValenciaDivClean::Tags::TildeD>(dg_vars),
+      get<ValenciaDivClean::Tags::TildeYe>(dg_vars),
       get<ValenciaDivClean::Tags::TildeTau>(dg_vars), dg_tilde_b_magnitude,
       get<ValenciaDivClean::Tags::TildeD>(subcell_vars),
+      get<Inactive<ValenciaDivClean::Tags::TildeYe>>(subcell_vars),
       get<ValenciaDivClean::Tags::TildeTau>(subcell_vars),
       subcell_tilde_b_magnitude, persson_exponent, dg_mesh, tci_options);
   return {std::get<0>(result) or
               evolution::dg::subcell::two_mesh_rdmp_tci(
                   dg_vars, subcell_vars, rdmp_delta0, rdmp_epsilon),
           std::move(std::get<1>(result))};
->>>>>>> 4296c080
 }
 }  // namespace grmhd::GhValenciaDivClean::subcell
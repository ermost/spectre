// Distributed under the MIT License.
// See LICENSE.txt for details.

#include "Evolution/Systems/GrMhd/ValenciaDivClean/Subcell/InitialDataTci.hpp"

#include <cstddef>

#include "DataStructures/DataVector.hpp"
#include "DataStructures/Tensor/EagerMath/Magnitude.hpp"
#include "DataStructures/Tensor/Tensor.hpp"
#include "DataStructures/Variables.hpp"
#include "Evolution/DgSubcell/ActiveGrid.hpp"
#include "Evolution/DgSubcell/PerssonTci.hpp"
#include "Evolution/DgSubcell/Projection.hpp"
#include "Evolution/DgSubcell/TwoMeshRdmpTci.hpp"
#include "NumericalAlgorithms/Spectral/Mesh.hpp"

namespace grmhd::ValenciaDivClean::subcell {
namespace detail {
<<<<<<< HEAD
std::tuple<bool, evolution::dg::subcell::RdmpTciData> initial_data_tci_work(
    const Scalar<DataVector>& dg_tilde_d, const Scalar<DataVector>& dg_tilde_ye,
=======
std::tuple<int, evolution::dg::subcell::RdmpTciData> initial_data_tci_work(
    const Scalar<DataVector>& dg_tilde_d,
>>>>>>> 30bf56b6
    const Scalar<DataVector>& dg_tilde_tau,
    const Scalar<DataVector>& dg_tilde_b_magnitude,
    const Scalar<DataVector>& subcell_tilde_d,
    const Scalar<DataVector>& subcell_tilde_ye,
    const Scalar<DataVector>& subcell_tilde_tau,
    const Scalar<DataVector>& subcell_tilde_b_magnitude,
    const double persson_exponent, const Mesh<3>& dg_mesh,
    const TciOptions& tci_options) {
  evolution::dg::subcell::RdmpTciData rdmp_tci_data{};
  using std::max;
  using std::min;
  rdmp_tci_data.max_variables_values = std::vector<double>{
      max(max(get(dg_tilde_d)), max(get(subcell_tilde_d))),
      max(max(get(dg_tilde_ye)), max(get(subcell_tilde_ye))),
      max(max(get(dg_tilde_tau)), max(get(subcell_tilde_tau))),
      max(max(get(dg_tilde_b_magnitude)), max(get(subcell_tilde_b_magnitude)))};
  rdmp_tci_data.min_variables_values = std::vector<double>{
      min(min(get(dg_tilde_d)), min(get(subcell_tilde_d))),
      min(min(get(dg_tilde_ye)), min(get(subcell_tilde_ye))),
      min(min(get(dg_tilde_tau)), min(get(subcell_tilde_tau))),
      min(min(get(dg_tilde_b_magnitude)), min(get(subcell_tilde_b_magnitude)))};

<<<<<<< HEAD
  return {min(get(dg_tilde_d)) <
                  tci_options.minimum_rest_mass_density_times_lorentz_factor or
              min(get(subcell_tilde_d)) <
                  tci_options.minimum_rest_mass_density_times_lorentz_factor or
              min(get(dg_tilde_ye)) < tci_options.minimum_ye or
              min(get(subcell_tilde_ye)) < tci_options.minimum_ye or
              min(get(dg_tilde_tau)) < tci_options.minimum_tilde_tau or
              min(get(subcell_tilde_tau)) < tci_options.minimum_tilde_tau or
              evolution::dg::subcell::persson_tci(dg_tilde_d, dg_mesh,
                                                  persson_exponent) or
              evolution::dg::subcell::persson_tci(dg_tilde_ye, dg_mesh,
                                                  persson_exponent) or
              evolution::dg::subcell::persson_tci(dg_tilde_tau, dg_mesh,
                                                  persson_exponent) or
              (tci_options.magnetic_field_cutoff.has_value() and
               max(get(dg_tilde_b_magnitude)) >
                   tci_options.magnetic_field_cutoff.value() and
               evolution::dg::subcell::persson_tci(dg_tilde_b_magnitude,
                                                   dg_mesh, persson_exponent)),
          std::move(rdmp_tci_data)};
=======
  if (min(get(dg_tilde_d)) <
          tci_options.minimum_rest_mass_density_times_lorentz_factor or
      min(get(subcell_tilde_d)) <
          tci_options.minimum_rest_mass_density_times_lorentz_factor) {
    return {-1, std::move(rdmp_tci_data)};
  }
  if (min(get(dg_tilde_tau)) < tci_options.minimum_tilde_tau or
      min(get(subcell_tilde_tau)) < tci_options.minimum_tilde_tau) {
    return {-2, std::move(rdmp_tci_data)};
  }
  if (evolution::dg::subcell::persson_tci(dg_tilde_d, dg_mesh,
                                          persson_exponent) or
      evolution::dg::subcell::persson_tci(dg_tilde_tau, dg_mesh,
                                          persson_exponent)) {
    return {-5, std::move(rdmp_tci_data)};
  }
  if (tci_options.magnetic_field_cutoff.has_value() and
      max(get(dg_tilde_b_magnitude)) >
          tci_options.magnetic_field_cutoff.value() and
      evolution::dg::subcell::persson_tci(dg_tilde_b_magnitude, dg_mesh,
                                          persson_exponent)) {
    return {-6, std::move(rdmp_tci_data)};
  }
  return {0, std::move(rdmp_tci_data)};
>>>>>>> 30bf56b6
}
}  // namespace detail

std::tuple<int, evolution::dg::subcell::RdmpTciData> DgInitialDataTci::apply(
    const Variables<tmpl::list<
        ValenciaDivClean::Tags::TildeD, ValenciaDivClean::Tags::TildeYe,
        ValenciaDivClean::Tags::TildeTau, ValenciaDivClean::Tags::TildeS<>,
        ValenciaDivClean::Tags::TildeB<>, ValenciaDivClean::Tags::TildePhi>>&
        dg_vars,
    const double rdmp_delta0, const double rdmp_epsilon,
    const double persson_exponent, const Mesh<3>& dg_mesh,
    const Mesh<3>& subcell_mesh, const TciOptions& tci_options) {
  const Scalar<DataVector> dg_tilde_b_magnitude =
      magnitude(get<ValenciaDivClean::Tags::TildeB<>>(dg_vars));
  const auto subcell_vars = evolution::dg::subcell::fd::project(
      dg_vars, dg_mesh, subcell_mesh.extents());
  const Scalar<DataVector> subcell_tilde_b_magnitude =
      magnitude(get<ValenciaDivClean::Tags::TildeB<>>(subcell_vars));

  auto result = detail::initial_data_tci_work(
      get<ValenciaDivClean::Tags::TildeD>(dg_vars),
      get<ValenciaDivClean::Tags::TildeYe>(dg_vars),
      get<ValenciaDivClean::Tags::TildeTau>(dg_vars), dg_tilde_b_magnitude,
      get<ValenciaDivClean::Tags::TildeD>(subcell_vars),
      get<ValenciaDivClean::Tags::TildeYe>(subcell_vars),
      get<ValenciaDivClean::Tags::TildeTau>(subcell_vars),
      subcell_tilde_b_magnitude, persson_exponent, dg_mesh, tci_options);

  const int tci_status = std::get<0>(result);

  if (static_cast<bool>(tci_status)) {
    return {tci_status, std::move(std::get<1>(result))};
  }
  if (static_cast<bool>(evolution::dg::subcell::two_mesh_rdmp_tci(
          dg_vars, subcell_vars, rdmp_delta0, rdmp_epsilon))) {
    return {-7, std::move(std::get<1>(result))};
  }
  return {0, std::move(std::get<1>(result))};
}

void SetInitialRdmpData::apply(
    const gsl::not_null<evolution::dg::subcell::RdmpTciData*> rdmp_tci_data,
    const Scalar<DataVector>& subcell_tilde_d,
    const Scalar<DataVector>& subcell_tilde_ye,
    const Scalar<DataVector>& subcell_tilde_tau,
    const tnsr::I<DataVector, 3, Frame::Inertial>& subcell_tilde_b,
    const evolution::dg::subcell::ActiveGrid active_grid) {
  if (active_grid == evolution::dg::subcell::ActiveGrid::Subcell) {
    const Scalar<DataVector> subcell_tilde_b_magnitude =
        magnitude(subcell_tilde_b);

    rdmp_tci_data->max_variables_values = std::vector<double>{
        max(get(subcell_tilde_d)), max(get(subcell_tilde_ye)),
        max(get(subcell_tilde_tau)), max(get(subcell_tilde_b_magnitude))};
    rdmp_tci_data->min_variables_values = std::vector<double>{
        min(get(subcell_tilde_d)), min(get(subcell_tilde_ye)),
        min(get(subcell_tilde_tau)), min(get(subcell_tilde_b_magnitude))};
  }
}
}  // namespace grmhd::ValenciaDivClean::subcell<|MERGE_RESOLUTION|>--- conflicted
+++ resolved
@@ -17,13 +17,8 @@
 
 namespace grmhd::ValenciaDivClean::subcell {
 namespace detail {
-<<<<<<< HEAD
-std::tuple<bool, evolution::dg::subcell::RdmpTciData> initial_data_tci_work(
+std::tuple<int, evolution::dg::subcell::RdmpTciData> initial_data_tci_work(
     const Scalar<DataVector>& dg_tilde_d, const Scalar<DataVector>& dg_tilde_ye,
-=======
-std::tuple<int, evolution::dg::subcell::RdmpTciData> initial_data_tci_work(
-    const Scalar<DataVector>& dg_tilde_d,
->>>>>>> 30bf56b6
     const Scalar<DataVector>& dg_tilde_tau,
     const Scalar<DataVector>& dg_tilde_b_magnitude,
     const Scalar<DataVector>& subcell_tilde_d,
@@ -46,30 +41,14 @@
       min(min(get(dg_tilde_tau)), min(get(subcell_tilde_tau))),
       min(min(get(dg_tilde_b_magnitude)), min(get(subcell_tilde_b_magnitude)))};
 
-<<<<<<< HEAD
-  return {min(get(dg_tilde_d)) <
-                  tci_options.minimum_rest_mass_density_times_lorentz_factor or
-              min(get(subcell_tilde_d)) <
-                  tci_options.minimum_rest_mass_density_times_lorentz_factor or
-              min(get(dg_tilde_ye)) < tci_options.minimum_ye or
-              min(get(subcell_tilde_ye)) < tci_options.minimum_ye or
-              min(get(dg_tilde_tau)) < tci_options.minimum_tilde_tau or
-              min(get(subcell_tilde_tau)) < tci_options.minimum_tilde_tau or
-              evolution::dg::subcell::persson_tci(dg_tilde_d, dg_mesh,
-                                                  persson_exponent) or
-              evolution::dg::subcell::persson_tci(dg_tilde_ye, dg_mesh,
-                                                  persson_exponent) or
-              evolution::dg::subcell::persson_tci(dg_tilde_tau, dg_mesh,
-                                                  persson_exponent) or
-              (tci_options.magnetic_field_cutoff.has_value() and
-               max(get(dg_tilde_b_magnitude)) >
-                   tci_options.magnetic_field_cutoff.value() and
-               evolution::dg::subcell::persson_tci(dg_tilde_b_magnitude,
-                                                   dg_mesh, persson_exponent)),
-          std::move(rdmp_tci_data)};
-=======
   if (min(get(dg_tilde_d)) <
           tci_options.minimum_rest_mass_density_times_lorentz_factor or
+      min(get(dg_tilde_ye)) <
+          tci_options.minimum_ye *
+              tci_options.minimum_rest_mass_density_times_lorentz_factor or
+      min(get(subcell_tilde_ye)) <
+          tci_options.minimum_ye *
+              tci_options.minimum_rest_mass_density_times_lorentz_factor or
       min(get(subcell_tilde_d)) <
           tci_options.minimum_rest_mass_density_times_lorentz_factor) {
     return {-1, std::move(rdmp_tci_data)};
@@ -92,7 +71,6 @@
     return {-6, std::move(rdmp_tci_data)};
   }
   return {0, std::move(rdmp_tci_data)};
->>>>>>> 30bf56b6
 }
 }  // namespace detail
 

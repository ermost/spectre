// Distributed under the MIT License.
// See LICENSE.txt for details.

#include "Evolution/Systems/GrMhd/ValenciaDivClean/Subcell/TciOnFdGrid.hpp"

#include <cstddef>

#include "DataStructures/DataVector.hpp"
#include "DataStructures/Tensor/EagerMath/Magnitude.hpp"
#include "DataStructures/Tensor/Tensor.hpp"
#include "Evolution/DgSubcell/PerssonTci.hpp"
#include "Evolution/DgSubcell/RdmpTci.hpp"
#include "Evolution/DgSubcell/RdmpTciData.hpp"
#include "Evolution/DgSubcell/Reconstruction.hpp"
#include "NumericalAlgorithms/Spectral/Mesh.hpp"

namespace grmhd::ValenciaDivClean::subcell {
std::tuple<int, evolution::dg::subcell::RdmpTciData> TciOnFdGrid::apply(
    const Scalar<DataVector>& subcell_tilde_d,
    const Scalar<DataVector>& subcell_tilde_ye,
    const Scalar<DataVector>& subcell_tilde_tau,
    const tnsr::I<DataVector, 3, Frame::Inertial>& subcell_tilde_b,
    const Scalar<DataVector>& sqrt_det_spatial_metric,
    const bool vars_needed_fixing, const Mesh<3>& dg_mesh,
    const Mesh<3>& subcell_mesh,
    const evolution::dg::subcell::RdmpTciData& past_rdmp_tci_data,
    const TciOptions& tci_options,
    const evolution::dg::subcell::SubcellOptions& subcell_options,
    const double persson_exponent) {
  const size_t num_dg_pts = dg_mesh.number_of_grid_points();
  const size_t num_subcell_pts = subcell_mesh.number_of_grid_points();
  DataVector temp_buffer{num_subcell_pts + 4 * num_dg_pts};
  size_t offset_into_temp_buffer = 0;
  const auto assign_data =
      [&temp_buffer, &offset_into_temp_buffer](
          const gsl::not_null<Scalar<DataVector>*> to_assign,
          const size_t size) {
        ASSERT(offset_into_temp_buffer + size <= temp_buffer.size(),
               "Trying to assign data out of allocated memory size");
        get(*to_assign)
            .set_data_ref(temp_buffer.data() + offset_into_temp_buffer, size);
        offset_into_temp_buffer += size;
      };

  Scalar<DataVector> subcell_mag_tilde_b{};
  assign_data(make_not_null(&subcell_mag_tilde_b), num_subcell_pts);
  magnitude(make_not_null(&subcell_mag_tilde_b), subcell_tilde_b);

  evolution::dg::subcell::RdmpTciData rdmp_tci_data{};
  rdmp_tci_data.max_variables_values =
      std::vector{max(get(subcell_tilde_d)), max(get(subcell_tilde_ye)),
                  max(get(subcell_tilde_tau)), max(get(subcell_mag_tilde_b))};
  rdmp_tci_data.min_variables_values =
      std::vector{min(get(subcell_tilde_d)), min(get(subcell_tilde_ye)),
                  min(get(subcell_tilde_tau)), min(get(subcell_mag_tilde_b))};

  Scalar<DataVector> dg_tilde_d{};
  assign_data(make_not_null(&dg_tilde_d), num_dg_pts);
  evolution::dg::subcell::fd::reconstruct(
      make_not_null(&get(dg_tilde_d)), get(subcell_tilde_d), dg_mesh,
      subcell_mesh.extents(),
      evolution::dg::subcell::fd::ReconstructionMethod::DimByDim);
<<<<<<< HEAD

=======
>>>>>>> 1cad762e
  Scalar<DataVector> dg_tilde_ye{};
  assign_data(make_not_null(&dg_tilde_ye), num_dg_pts);
  evolution::dg::subcell::fd::reconstruct(
      make_not_null(&get(dg_tilde_ye)), get(subcell_tilde_ye), dg_mesh,
      subcell_mesh.extents(),
      evolution::dg::subcell::fd::ReconstructionMethod::DimByDim);
  Scalar<DataVector> dg_tilde_tau{};
  assign_data(make_not_null(&dg_tilde_tau), num_dg_pts);
  evolution::dg::subcell::fd::reconstruct(
      make_not_null(&get(dg_tilde_tau)), get(subcell_tilde_tau), dg_mesh,
      subcell_mesh.extents(),
      evolution::dg::subcell::fd::ReconstructionMethod::DimByDim);

  Scalar<DataVector> dg_sqrt_det_spatial_metric{};
  assign_data(make_not_null(&dg_sqrt_det_spatial_metric), num_dg_pts);
  evolution::dg::subcell::fd::reconstruct(
      make_not_null(&get(dg_sqrt_det_spatial_metric)),
      get(sqrt_det_spatial_metric), dg_mesh, subcell_mesh.extents(),
      evolution::dg::subcell::fd::ReconstructionMethod::DimByDim);

  if (vars_needed_fixing and
      (max(get(dg_tilde_d) / get(dg_sqrt_det_spatial_metric)) >
       tci_options.atmosphere_density) and
      (max(get(subcell_tilde_d) / get(sqrt_det_spatial_metric)) >
       tci_options.atmosphere_density)) {
    return {+1, rdmp_tci_data};
  }

  if (min(get(dg_tilde_d)) <
          tci_options.minimum_rest_mass_density_times_lorentz_factor or
      min(get(dg_tilde_ye)) <
          tci_options.minimum_rest_mass_density_times_lorentz_factor *
              tci_options.minimum_ye or
      min(get(dg_tilde_tau)) < tci_options.minimum_tilde_tau ) {
    return {+2, rdmp_tci_data};
  }

  if (evolution::dg::subcell::persson_tci(dg_tilde_d, dg_mesh,
                                          persson_exponent) or
      evolution::dg::subcell::persson_tci(dg_tilde_ye, dg_mesh,
                                          persson_exponent) or
      evolution::dg::subcell::persson_tci(dg_tilde_tau, dg_mesh,
                                          persson_exponent)) {
    return {+3, rdmp_tci_data};
  }

  Scalar<DataVector> dg_mag_tilde_b{};
  assign_data(make_not_null(&dg_mag_tilde_b), num_dg_pts);
  evolution::dg::subcell::fd::reconstruct(
      make_not_null(&get(dg_mag_tilde_b)), get(subcell_mag_tilde_b), dg_mesh,
      subcell_mesh.extents(),
      evolution::dg::subcell::fd::ReconstructionMethod::DimByDim);
  // Add the reconstructed DG solution to the check. This is done so that we
  // wouldn't violate RDMP if we switch back. However, we don't want to return
  // max/mins from a bad DG solution.
  using std::max;
  using std::min;
  evolution::dg::subcell::RdmpTciData rdmp_tci_data_for_check{};
  rdmp_tci_data_for_check.max_variables_values = std::vector{
      max(max(get(dg_tilde_d)), rdmp_tci_data.max_variables_values[0]),
      max(max(get(dg_tilde_ye)), rdmp_tci_data.max_variables_values[1]),
      max(max(get(dg_tilde_tau)), rdmp_tci_data.max_variables_values[2]),
      max(max(get(dg_mag_tilde_b)), rdmp_tci_data.max_variables_values[3])};
  rdmp_tci_data_for_check.min_variables_values = std::vector{
      min(min(get(dg_tilde_d)), rdmp_tci_data.min_variables_values[0]),
      min(min(get(dg_tilde_ye)), rdmp_tci_data.min_variables_values[1]),
      min(min(get(dg_tilde_tau)), rdmp_tci_data.min_variables_values[2]),
      min(min(get(dg_mag_tilde_b)), rdmp_tci_data.min_variables_values[3])};

  if (const int rdmp_tci_status = evolution::dg::subcell::rdmp_tci(
          rdmp_tci_data_for_check.max_variables_values,
          rdmp_tci_data_for_check.min_variables_values,
          past_rdmp_tci_data.max_variables_values,
          past_rdmp_tci_data.min_variables_values,
          subcell_options.rdmp_delta0(), subcell_options.rdmp_epsilon())) {
    return {+3 + rdmp_tci_status, rdmp_tci_data};
  }

  if (tci_options.magnetic_field_cutoff.has_value() and
      (max(get(dg_mag_tilde_b)) > tci_options.magnetic_field_cutoff.value() and
       evolution::dg::subcell::persson_tci(dg_mag_tilde_b, dg_mesh,
                                           persson_exponent))) {
    return {+7, rdmp_tci_data};
  }

  return {false, rdmp_tci_data};
}
}  // namespace grmhd::ValenciaDivClean::subcell<|MERGE_RESOLUTION|>--- conflicted
+++ resolved
@@ -60,10 +60,6 @@
       make_not_null(&get(dg_tilde_d)), get(subcell_tilde_d), dg_mesh,
       subcell_mesh.extents(),
       evolution::dg::subcell::fd::ReconstructionMethod::DimByDim);
-<<<<<<< HEAD
-
-=======
->>>>>>> 1cad762e
   Scalar<DataVector> dg_tilde_ye{};
   assign_data(make_not_null(&dg_tilde_ye), num_dg_pts);
   evolution::dg::subcell::fd::reconstruct(

// Distributed under the MIT License.
// See LICENSE.txt for details.

#include "Evolution/Systems/GrMhd/ValenciaDivClean/Subcell/TciOnDgGrid.hpp"

#include <cstddef>

#include "DataStructures/DataVector.hpp"
#include "DataStructures/Tags/TempTensor.hpp"
#include "DataStructures/Tensor/EagerMath/DotProduct.hpp"
#include "DataStructures/Tensor/EagerMath/Magnitude.hpp"
#include "DataStructures/Tensor/Tensor.hpp"
#include "DataStructures/Variables.hpp"
#include "Evolution/DgSubcell/PerssonTci.hpp"
#include "Evolution/DgSubcell/Projection.hpp"
#include "Evolution/DgSubcell/RdmpTci.hpp"
#include "Evolution/DgSubcell/RdmpTciData.hpp"
#include "Evolution/DgSubcell/SubcellOptions.hpp"
#include "Evolution/Systems/GrMhd/ValenciaDivClean/KastaunEtAl.hpp"
#include "Evolution/Systems/GrMhd/ValenciaDivClean/NewmanHamlin.hpp"
#include "Evolution/Systems/GrMhd/ValenciaDivClean/PalenzuelaEtAl.hpp"
#include "Evolution/Systems/GrMhd/ValenciaDivClean/PrimitiveFromConservative.hpp"
#include "Evolution/Systems/GrMhd/ValenciaDivClean/Subcell/TciOptions.hpp"
#include "NumericalAlgorithms/Spectral/Mesh.hpp"
#include "PointwiseFunctions/Hydro/EquationsOfState/EquationOfState.hpp"
#include "Utilities/ErrorHandling/Assert.hpp"
#include "Utilities/GenerateInstantiations.hpp"
#include "Utilities/Gsl.hpp"

namespace grmhd::ValenciaDivClean::subcell {
template <typename RecoveryScheme>
template <size_t ThermodynamicDim>
std::tuple<int, evolution::dg::subcell::RdmpTciData>
TciOnDgGrid<RecoveryScheme>::apply(
    const gsl::not_null<Variables<hydro::grmhd_tags<DataVector>>*> dg_prim_vars,
    const Scalar<DataVector>& tilde_d, const Scalar<DataVector>& tilde_ye,
    const Scalar<DataVector>& tilde_tau,
    const tnsr::i<DataVector, 3, Frame::Inertial>& tilde_s,
    const tnsr::I<DataVector, 3, Frame::Inertial>& tilde_b,
    const Scalar<DataVector>& tilde_phi,
    const tnsr::ii<DataVector, 3, Frame::Inertial>& spatial_metric,
    const tnsr::II<DataVector, 3, Frame::Inertial>& inv_spatial_metric,
    const Scalar<DataVector>& sqrt_det_spatial_metric,
    const EquationsOfState::EquationOfState<true, ThermodynamicDim>& eos,
    const Mesh<3>& dg_mesh, const Mesh<3>& subcell_mesh,
    const evolution::dg::subcell::RdmpTciData& past_rdmp_tci_data,
    const TciOptions& tci_options,
    const evolution::dg::subcell::SubcellOptions& subcell_options,
    const double persson_exponent) {
  evolution::dg::subcell::RdmpTciData rdmp_tci_data{};

  using std::max;
  using std::min;
  const size_t num_dg_pts = dg_mesh.number_of_grid_points();
  const size_t num_subcell_pts = subcell_mesh.number_of_grid_points();
  DataVector temp_buffer{4 * num_subcell_pts + num_dg_pts};
  size_t offset_into_temp_buffer = 0;
  const auto assign_data =
      [&temp_buffer, &offset_into_temp_buffer](
          const gsl::not_null<Scalar<DataVector>*> to_assign,
          const size_t size) {
        get(*to_assign)
            .set_data_ref(temp_buffer.data() + offset_into_temp_buffer, size);
        offset_into_temp_buffer += size;
      };
  Scalar<DataVector> subcell_tilde_d{};
  assign_data(make_not_null(&subcell_tilde_d), num_subcell_pts);
  evolution::dg::subcell::fd::project(make_not_null(&get(subcell_tilde_d)),
                                      get(tilde_d), dg_mesh,
                                      subcell_mesh.extents());
  Scalar<DataVector> subcell_tilde_ye{};
  assign_data(make_not_null(&subcell_tilde_ye), num_subcell_pts);
  evolution::dg::subcell::fd::project(make_not_null(&get(subcell_tilde_ye)),
                                      get(tilde_ye), dg_mesh,
                                      subcell_mesh.extents());

  Scalar<DataVector> subcell_tilde_tau{};
  assign_data(make_not_null(&subcell_tilde_tau), num_subcell_pts);
  evolution::dg::subcell::fd::project(make_not_null(&get(subcell_tilde_tau)),
                                      get(tilde_tau), dg_mesh,
                                      subcell_mesh.extents());

  Scalar<DataVector> mag_tilde_b{};
  assign_data(make_not_null(&mag_tilde_b), num_dg_pts);
  magnitude(make_not_null(&mag_tilde_b), tilde_b);
  Scalar<DataVector> subcell_mag_tilde_b{};
  assign_data(make_not_null(&subcell_mag_tilde_b), num_subcell_pts);
  evolution::dg::subcell::fd::project(make_not_null(&get(subcell_mag_tilde_b)),
                                      get(mag_tilde_b), dg_mesh,
                                      subcell_mesh.extents());
  const double max_mag_tilde_b = max(get(mag_tilde_b));

  rdmp_tci_data.max_variables_values =
      std::vector{max(max(get(subcell_tilde_d)), max(get(tilde_d))),
                  max(max(get(subcell_tilde_ye)), max(get(tilde_ye))),
                  max(max(get(subcell_tilde_tau)), max(get(tilde_tau))),
                  max(max(get(subcell_mag_tilde_b)), max_mag_tilde_b)};
  rdmp_tci_data.min_variables_values =
      std::vector{min(min(get(subcell_tilde_d)), min(get(tilde_d))),
                  min(min(get(subcell_tilde_ye)), min(get(tilde_ye))),
                  min(min(get(subcell_tilde_tau)), min(get(tilde_tau))),
                  min(min(get(subcell_mag_tilde_b)), min(get(mag_tilde_b)))};

  const double average_sqrt_det_spatial_metric =
      l1Norm(get(sqrt_det_spatial_metric));

  // require: tilde_d/avg(sqrt{gamma}) >= 0.0 (or some positive user-specified
  // value)
  if (min(get(tilde_d)) / average_sqrt_det_spatial_metric <
          tci_options.minimum_rest_mass_density_times_lorentz_factor or
      min(get(subcell_tilde_d)) / average_sqrt_det_spatial_metric <
<<<<<<< HEAD
          tci_options.minimum_rest_mass_density_times_lorentz_factor or
      min(get(tilde_ye)) / average_sqrt_det_spatial_metric <
          tci_options.minimum_rest_mass_density_times_lorentz_factor *
              tci_options.minimum_ye or
      min(get(subcell_tilde_ye)) / average_sqrt_det_spatial_metric <
          tci_options.minimum_rest_mass_density_times_lorentz_factor *
              tci_options.minimum_ye) {
    return {true, std::move(rdmp_tci_data)};
=======
          tci_options.minimum_rest_mass_density_times_lorentz_factor) {
    return {-1, std::move(rdmp_tci_data)};
>>>>>>> 30bf56b6
  }

  // require: tilde_tau >= 0.0 (or some positive user-specified value)
  if (min(get(tilde_tau)) < tci_options.minimum_tilde_tau or
      min(get(subcell_tilde_tau)) < tci_options.minimum_tilde_tau) {
    return {-2, std::move(rdmp_tci_data)};
  }

  // Check if we are in atmosphere (but not negative tildeD), and if so, then
  // we continue using DG on this element.
  if (max(get(tilde_d) /
          (get(sqrt_det_spatial_metric) *
           get(get<hydro::Tags::LorentzFactor<DataVector>>(*dg_prim_vars)))) <
          tci_options.atmosphere_density and
      max(get(get<hydro::Tags::RestMassDensity<DataVector>>(*dg_prim_vars))) <
          tci_options.atmosphere_density) {
    // In atmosphere, we only need to recover the primitive variables for the
    // magnetic field and divergence cleaning field
    for (size_t i = 0; i < 3; ++i) {
      get<hydro::Tags::MagneticField<DataVector, 3>>(*dg_prim_vars).get(i) =
          tilde_b.get(i) / get(sqrt_det_spatial_metric);
    }
    get(get<hydro::Tags::DivergenceCleaningField<DataVector>>(*dg_prim_vars)) =
        get(tilde_phi) / get(sqrt_det_spatial_metric);

    return {false, std::move(rdmp_tci_data)};
  }

  Variables<hydro::grmhd_tags<DataVector>> temp_prims(num_dg_pts);
  {
    // require: tilde{B}^2 <= 2sqrt{gamma}(1-epsilon_B)\tilde{tau}
    Scalar<DataVector>& tilde_b_squared =
        get<hydro::Tags::RestMassDensity<DataVector>>(temp_prims);
    dot_product(make_not_null(&tilde_b_squared), tilde_b, tilde_b,
                spatial_metric);
    for (size_t i = 0; i < num_dg_pts; ++i) {
      if (get(tilde_b_squared)[i] >
          (1.0 - tci_options.safety_factor_for_magnetic_field) * 2.0 *
              get(tilde_tau)[i] * get(sqrt_det_spatial_metric)[i]) {
        return {-3, std::move(rdmp_tci_data)};
      }
    }
  }

  // Try to recover the primitive variables.
  // We assign them to a temporary so that if recovery fails at any of the
  // points we can use the valid primitives at the current time to provide a
  // high-order initial guess for the recovery on the subcells.
  //
  // Copy over the pressure since it's used as an initial guess in some
  // recovery schemes.
  get<hydro::Tags::Pressure<DataVector>>(temp_prims) =
      get<hydro::Tags::Pressure<DataVector>>(*dg_prim_vars);

  if (not grmhd::ValenciaDivClean::
          PrimitiveFromConservative<tmpl::list<RecoveryScheme>, false>::apply(
              make_not_null(
                  &get<hydro::Tags::RestMassDensity<DataVector>>(temp_prims)),
              make_not_null(
                  &get<hydro::Tags::ElectronFraction<DataVector>>(temp_prims)),
              make_not_null(
                  &get<hydro::Tags::SpecificInternalEnergy<DataVector>>(
                      temp_prims)),
              make_not_null(&get<hydro::Tags::SpatialVelocity<DataVector, 3>>(
                  temp_prims)),
              make_not_null(
                  &get<hydro::Tags::MagneticField<DataVector, 3>>(temp_prims)),
              make_not_null(
                  &get<hydro::Tags::DivergenceCleaningField<DataVector>>(
                      temp_prims)),
              make_not_null(
                  &get<hydro::Tags::LorentzFactor<DataVector>>(temp_prims)),
              make_not_null(
                  &get<hydro::Tags::Pressure<DataVector>>(temp_prims)),
              make_not_null(
                  &get<hydro::Tags::SpecificEnthalpy<DataVector>>(temp_prims)),
<<<<<<< HEAD
              tilde_d, tilde_ye, tilde_tau, tilde_s, tilde_b, tilde_phi,
              spatial_metric, inv_spatial_metric, sqrt_det_spatial_metric,
              eos)) {
    return {true, std::move(rdmp_tci_data)};
=======
              tilde_d, tilde_tau, tilde_s, tilde_b, tilde_phi, spatial_metric,
              inv_spatial_metric, sqrt_det_spatial_metric, eos)) {
    return {-4, std::move(rdmp_tci_data)};
>>>>>>> 30bf56b6
  }

  // Check if we are in atmosphere after recovery. Unlikely we'd hit this and
  // not the check before the recovery, but just in case.
  if (max(get(get<hydro::Tags::RestMassDensity<DataVector>>(temp_prims))) <
      tci_options.atmosphere_density) {
    *dg_prim_vars = std::move(temp_prims);
    return {false, std::move(rdmp_tci_data)};
  }

  // Check that tilde_d and tilde_tau satisfy the Persson TCI
  if (evolution::dg::subcell::persson_tci(tilde_d, dg_mesh, persson_exponent) or
      evolution::dg::subcell::persson_tci(tilde_ye, dg_mesh,
                                          persson_exponent) or
      evolution::dg::subcell::persson_tci(tilde_tau, dg_mesh,
                                          persson_exponent)) {
    return {-5, std::move(rdmp_tci_data)};
  }
  // Check Cartesian magnitude of magnetic field satisfies the Persson TCI
  if (tci_options.magnetic_field_cutoff.has_value() and
      max_mag_tilde_b > tci_options.magnetic_field_cutoff.value() and
      evolution::dg::subcell::persson_tci(mag_tilde_b, dg_mesh,
                                          persson_exponent)) {
    return {-6, std::move(rdmp_tci_data)};
  }

  if (const int rdmp_tci_status = evolution::dg::subcell::rdmp_tci(
          rdmp_tci_data.max_variables_values,
          rdmp_tci_data.min_variables_values,
          past_rdmp_tci_data.max_variables_values,
          past_rdmp_tci_data.min_variables_values,
          subcell_options.rdmp_delta0(), subcell_options.rdmp_epsilon())) {
    return {-(6 + rdmp_tci_status), std::move(rdmp_tci_data)};
  }

  *dg_prim_vars = std::move(temp_prims);
  return {false, std::move(rdmp_tci_data)};
}

#define RECOVERY(data) BOOST_PP_TUPLE_ELEM(0, data)
#define INSTANTIATION(r, data) template class TciOnDgGrid<RECOVERY(data)>;
GENERATE_INSTANTIATIONS(
    INSTANTIATION,
    (grmhd::ValenciaDivClean::PrimitiveRecoverySchemes::KastaunEtAl,
     grmhd::ValenciaDivClean::PrimitiveRecoverySchemes::NewmanHamlin,
     grmhd::ValenciaDivClean::PrimitiveRecoverySchemes::PalenzuelaEtAl))
#undef INSTANTIATION

#define THERMO_DIM(data) BOOST_PP_TUPLE_ELEM(1, data)
<<<<<<< HEAD
#define INSTANTIATION(r, data)                                               \
  template std::tuple<bool, evolution::dg::subcell::RdmpTciData>             \
  TciOnDgGrid<RECOVERY(data)>::apply<THERMO_DIM(data)>(                      \
      const gsl::not_null<Variables<hydro::grmhd_tags<DataVector>>*>         \
          dg_prim_vars,                                                      \
      const Scalar<DataVector>& tilde_d, const Scalar<DataVector>& tilde_ye, \
      const Scalar<DataVector>& tilde_tau,                                   \
      const tnsr::i<DataVector, 3, Frame::Inertial>& tilde_s,                \
      const tnsr::I<DataVector, 3, Frame::Inertial>& tilde_b,                \
      const Scalar<DataVector>& tilde_phi,                                   \
      const tnsr::ii<DataVector, 3, Frame::Inertial>& spatial_metric,        \
      const tnsr::II<DataVector, 3, Frame::Inertial>& inv_spatial_metric,    \
      const Scalar<DataVector>& sqrt_det_spatial_metric,                     \
      const EquationsOfState::EquationOfState<true, THERMO_DIM(data)>& eos,  \
      const Mesh<3>& dg_mesh, const Mesh<3>& subcell_mesh,                   \
      const evolution::dg::subcell::RdmpTciData& past_rdmp_tci_data,         \
      const TciOptions& tci_options,                                         \
      const evolution::dg::subcell::SubcellOptions& subcell_options,         \
=======
#define INSTANTIATION(r, data)                                                \
  template std::tuple<int, evolution::dg::subcell::RdmpTciData>               \
  TciOnDgGrid<RECOVERY(data)>::apply<THERMO_DIM(data)>(                       \
      const gsl::not_null<Variables<hydro::grmhd_tags<DataVector>>*>          \
          dg_prim_vars,                                                       \
      const Scalar<DataVector>& tilde_d, const Scalar<DataVector>& tilde_tau, \
      const tnsr::i<DataVector, 3, Frame::Inertial>& tilde_s,                 \
      const tnsr::I<DataVector, 3, Frame::Inertial>& tilde_b,                 \
      const Scalar<DataVector>& tilde_phi,                                    \
      const tnsr::ii<DataVector, 3, Frame::Inertial>& spatial_metric,         \
      const tnsr::II<DataVector, 3, Frame::Inertial>& inv_spatial_metric,     \
      const Scalar<DataVector>& sqrt_det_spatial_metric,                      \
      const EquationsOfState::EquationOfState<true, THERMO_DIM(data)>& eos,   \
      const Mesh<3>& dg_mesh, const Mesh<3>& subcell_mesh,                    \
      const evolution::dg::subcell::RdmpTciData& past_rdmp_tci_data,          \
      const TciOptions& tci_options,                                          \
      const evolution::dg::subcell::SubcellOptions& subcell_options,          \
>>>>>>> 30bf56b6
      const double persson_exponent);
GENERATE_INSTANTIATIONS(
    INSTANTIATION,
    (grmhd::ValenciaDivClean::PrimitiveRecoverySchemes::KastaunEtAl,
     grmhd::ValenciaDivClean::PrimitiveRecoverySchemes::NewmanHamlin,
     grmhd::ValenciaDivClean::PrimitiveRecoverySchemes::PalenzuelaEtAl),
    (1, 2))
#undef INSTANTIATION
#undef THERMO_DIM
#undef RECOVERY
}  // namespace grmhd::ValenciaDivClean::subcell<|MERGE_RESOLUTION|>--- conflicted
+++ resolved
@@ -109,7 +109,6 @@
   if (min(get(tilde_d)) / average_sqrt_det_spatial_metric <
           tci_options.minimum_rest_mass_density_times_lorentz_factor or
       min(get(subcell_tilde_d)) / average_sqrt_det_spatial_metric <
-<<<<<<< HEAD
           tci_options.minimum_rest_mass_density_times_lorentz_factor or
       min(get(tilde_ye)) / average_sqrt_det_spatial_metric <
           tci_options.minimum_rest_mass_density_times_lorentz_factor *
@@ -117,11 +116,7 @@
       min(get(subcell_tilde_ye)) / average_sqrt_det_spatial_metric <
           tci_options.minimum_rest_mass_density_times_lorentz_factor *
               tci_options.minimum_ye) {
-    return {true, std::move(rdmp_tci_data)};
-=======
-          tci_options.minimum_rest_mass_density_times_lorentz_factor) {
     return {-1, std::move(rdmp_tci_data)};
->>>>>>> 30bf56b6
   }
 
   // require: tilde_tau >= 0.0 (or some positive user-specified value)
@@ -198,16 +193,10 @@
                   &get<hydro::Tags::Pressure<DataVector>>(temp_prims)),
               make_not_null(
                   &get<hydro::Tags::SpecificEnthalpy<DataVector>>(temp_prims)),
-<<<<<<< HEAD
               tilde_d, tilde_ye, tilde_tau, tilde_s, tilde_b, tilde_phi,
               spatial_metric, inv_spatial_metric, sqrt_det_spatial_metric,
               eos)) {
-    return {true, std::move(rdmp_tci_data)};
-=======
-              tilde_d, tilde_tau, tilde_s, tilde_b, tilde_phi, spatial_metric,
-              inv_spatial_metric, sqrt_det_spatial_metric, eos)) {
     return {-4, std::move(rdmp_tci_data)};
->>>>>>> 30bf56b6
   }
 
   // Check if we are in atmosphere after recovery. Unlikely we'd hit this and
@@ -257,9 +246,8 @@
 #undef INSTANTIATION
 
 #define THERMO_DIM(data) BOOST_PP_TUPLE_ELEM(1, data)
-<<<<<<< HEAD
 #define INSTANTIATION(r, data)                                               \
-  template std::tuple<bool, evolution::dg::subcell::RdmpTciData>             \
+  template std::tuple<int, evolution::dg::subcell::RdmpTciData>             \
   TciOnDgGrid<RECOVERY(data)>::apply<THERMO_DIM(data)>(                      \
       const gsl::not_null<Variables<hydro::grmhd_tags<DataVector>>*>         \
           dg_prim_vars,                                                      \
@@ -276,26 +264,8 @@
       const evolution::dg::subcell::RdmpTciData& past_rdmp_tci_data,         \
       const TciOptions& tci_options,                                         \
       const evolution::dg::subcell::SubcellOptions& subcell_options,         \
-=======
-#define INSTANTIATION(r, data)                                                \
-  template std::tuple<int, evolution::dg::subcell::RdmpTciData>               \
-  TciOnDgGrid<RECOVERY(data)>::apply<THERMO_DIM(data)>(                       \
-      const gsl::not_null<Variables<hydro::grmhd_tags<DataVector>>*>          \
-          dg_prim_vars,                                                       \
-      const Scalar<DataVector>& tilde_d, const Scalar<DataVector>& tilde_tau, \
-      const tnsr::i<DataVector, 3, Frame::Inertial>& tilde_s,                 \
-      const tnsr::I<DataVector, 3, Frame::Inertial>& tilde_b,                 \
-      const Scalar<DataVector>& tilde_phi,                                    \
-      const tnsr::ii<DataVector, 3, Frame::Inertial>& spatial_metric,         \
-      const tnsr::II<DataVector, 3, Frame::Inertial>& inv_spatial_metric,     \
-      const Scalar<DataVector>& sqrt_det_spatial_metric,                      \
-      const EquationsOfState::EquationOfState<true, THERMO_DIM(data)>& eos,   \
-      const Mesh<3>& dg_mesh, const Mesh<3>& subcell_mesh,                    \
-      const evolution::dg::subcell::RdmpTciData& past_rdmp_tci_data,          \
-      const TciOptions& tci_options,                                          \
-      const evolution::dg::subcell::SubcellOptions& subcell_options,          \
->>>>>>> 30bf56b6
       const double persson_exponent);
+
 GENERATE_INSTANTIATIONS(
     INSTANTIATION,
     (grmhd::ValenciaDivClean::PrimitiveRecoverySchemes::KastaunEtAl,

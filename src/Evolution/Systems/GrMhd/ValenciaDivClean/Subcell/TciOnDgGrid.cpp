--- conflicted
+++ resolved
@@ -33,12 +33,8 @@
 std::tuple<bool, evolution::dg::subcell::RdmpTciData>
 TciOnDgGrid<RecoveryScheme>::apply(
     const gsl::not_null<Variables<hydro::grmhd_tags<DataVector>>*> dg_prim_vars,
-<<<<<<< HEAD
     const Scalar<DataVector>& tilde_d, const Scalar<DataVector>& tilde_ye,
     const Scalar<DataVector>& tilde_tau,
-=======
-    const Scalar<DataVector>& tilde_d, const Scalar<DataVector>& tilde_tau,
->>>>>>> 4296c080
     const tnsr::i<DataVector, 3, Frame::Inertial>& tilde_s,
     const tnsr::I<DataVector, 3, Frame::Inertial>& tilde_b,
     const Scalar<DataVector>& tilde_phi,
@@ -72,16 +68,12 @@
   evolution::dg::subcell::fd::project(make_not_null(&get(subcell_tilde_d)),
                                       get(tilde_d), dg_mesh,
                                       subcell_mesh.extents());
-<<<<<<< HEAD
-
   Scalar<DataVector> subcell_tilde_ye{};
   assign_data(make_not_null(&subcell_tilde_ye), num_subcell_pts);
   evolution::dg::subcell::fd::project(make_not_null(&get(subcell_tilde_ye)),
                                       get(tilde_d), dg_mesh,
                                       subcell_mesh.extents());
 
-=======
->>>>>>> 4296c080
   Scalar<DataVector> subcell_tilde_tau{};
   assign_data(make_not_null(&subcell_tilde_tau), num_subcell_pts);
   evolution::dg::subcell::fd::project(make_not_null(&get(subcell_tilde_tau)),
@@ -100,18 +92,12 @@
 
   rdmp_tci_data.max_variables_values =
       std::vector{max(max(get(subcell_tilde_d)), max(get(tilde_d))),
-<<<<<<< HEAD
                   max(max(get(subcell_tilde_ye)), max(get(tilde_ye))),
-=======
->>>>>>> 4296c080
                   max(max(get(subcell_tilde_tau)), max(get(tilde_tau))),
                   max(max(get(subcell_mag_tilde_b)), max_mag_tilde_b)};
   rdmp_tci_data.min_variables_values =
       std::vector{min(min(get(subcell_tilde_d)), min(get(tilde_d))),
-<<<<<<< HEAD
                   min(min(get(subcell_tilde_ye)), min(get(tilde_ye))),
-=======
->>>>>>> 4296c080
                   min(min(get(subcell_tilde_tau)), min(get(tilde_tau))),
                   min(min(get(subcell_mag_tilde_b)), min(get(mag_tilde_b)))};
 
@@ -123,7 +109,6 @@
   if (min(get(tilde_d)) / average_sqrt_det_spatial_metric <
           tci_options.minimum_rest_mass_density_times_lorentz_factor or
       min(get(subcell_tilde_d)) / average_sqrt_det_spatial_metric <
-<<<<<<< HEAD
           tci_options.minimum_rest_mass_density_times_lorentz_factor or
       min(get(tilde_ye)) / average_sqrt_det_spatial_metric <
           tci_options.minimum_rest_mass_density_times_lorentz_factor *
@@ -131,9 +116,6 @@
       min(get(subcell_tilde_ye)) / average_sqrt_det_spatial_metric <
           tci_options.minimum_rest_mass_density_times_lorentz_factor *
               tci_options.minimum_ye) {
-=======
-          tci_options.minimum_rest_mass_density_times_lorentz_factor) {
->>>>>>> 4296c080
     return {true, std::move(rdmp_tci_data)};
   }
 
@@ -214,14 +196,9 @@
                   &get<hydro::Tags::Pressure<DataVector>>(temp_prims)),
               make_not_null(
                   &get<hydro::Tags::SpecificEnthalpy<DataVector>>(temp_prims)),
-<<<<<<< HEAD
               tilde_d, tilde_ye, tilde_tau, tilde_s, tilde_b, tilde_phi,
               spatial_metric, inv_spatial_metric, sqrt_det_spatial_metric,
               eos)) {
-=======
-              tilde_d, tilde_tau, tilde_s, tilde_b, tilde_phi, spatial_metric,
-              inv_spatial_metric, sqrt_det_spatial_metric, eos)) {
->>>>>>> 4296c080
     return {true, std::move(rdmp_tci_data)};
   }
 
@@ -272,7 +249,6 @@
 #undef INSTANTIATION
 
 #define THERMO_DIM(data) BOOST_PP_TUPLE_ELEM(1, data)
-<<<<<<< HEAD
 #define INSTANTIATION(r, data)                                               \
   template std::tuple<bool, evolution::dg::subcell::RdmpTciData>             \
   TciOnDgGrid<RECOVERY(data)>::apply<THERMO_DIM(data)>(                      \
@@ -291,25 +267,6 @@
       const evolution::dg::subcell::RdmpTciData& past_rdmp_tci_data,         \
       const TciOptions& tci_options,                                         \
       const evolution::dg::subcell::SubcellOptions& subcell_options,         \
-=======
-#define INSTANTIATION(r, data)                                                \
-  template std::tuple<bool, evolution::dg::subcell::RdmpTciData>              \
-  TciOnDgGrid<RECOVERY(data)>::apply<THERMO_DIM(data)>(                       \
-      const gsl::not_null<Variables<hydro::grmhd_tags<DataVector>>*>          \
-          dg_prim_vars,                                                       \
-      const Scalar<DataVector>& tilde_d, const Scalar<DataVector>& tilde_tau, \
-      const tnsr::i<DataVector, 3, Frame::Inertial>& tilde_s,                 \
-      const tnsr::I<DataVector, 3, Frame::Inertial>& tilde_b,                 \
-      const Scalar<DataVector>& tilde_phi,                                    \
-      const tnsr::ii<DataVector, 3, Frame::Inertial>& spatial_metric,         \
-      const tnsr::II<DataVector, 3, Frame::Inertial>& inv_spatial_metric,     \
-      const Scalar<DataVector>& sqrt_det_spatial_metric,                      \
-      const EquationsOfState::EquationOfState<true, THERMO_DIM(data)>& eos,   \
-      const Mesh<3>& dg_mesh, const Mesh<3>& subcell_mesh,                    \
-      const evolution::dg::subcell::RdmpTciData& past_rdmp_tci_data,          \
-      const TciOptions& tci_options,                                          \
-      const evolution::dg::subcell::SubcellOptions& subcell_options,          \
->>>>>>> 4296c080
       const double persson_exponent);
 GENERATE_INSTANTIATIONS(
     INSTANTIATION,
